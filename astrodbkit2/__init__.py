--- conflicted
+++ resolved
@@ -22,7 +22,6 @@
 # Global variables
 
 # These describe the various database tables and their links
-<<<<<<< HEAD
 REFERENCE_TABLES = [
     "Publications",
     "Telescopes",
@@ -34,11 +33,8 @@
     "References",
     "Versions",
     "Parameters",
+    "Regimes",
 ]
-=======
-REFERENCE_TABLES = ['Publications', 'Telescopes', 'Instruments', 'Modes', 'Filters', 'PhotometryFilters',
-                    'Citations', 'References', 'Versions', 'Parameters', 'Regimes']
->>>>>>> 0d4988a7
 # REFERENCE_TABLES is a list of tables that do not link to the primary table.
 # These are treated separately from the other data tables that are all assumed to be linked to the primary table.
 PRIMARY_TABLE = "Sources"  # the primary table used for storing objects
