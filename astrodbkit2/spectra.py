--- conflicted
+++ resolved
@@ -21,7 +21,6 @@
 
 
 def identify_spex_prism(origin, *args, **kwargs):
-<<<<<<< HEAD
     """
     Confirm this is a SpeX Prism FITS file.
     See FITS keyword reference at http://irtfweb.ifa.hawaii.edu/~spex/observer/
@@ -35,12 +34,6 @@
                 and ('lowres' in hdulist[0].header['GRAT'].lower() or
                      'prism' in hdulist[0].header['GRAT'].lower())
                 )
-=======
-    # Identify if provided file is a Spex Prism spectrum
-    return (isinstance(args[0], str) and
-            ('spex' in args[0].lower()) and
-            os.path.splitext(args[0].lower())[1] == '.fits')
->>>>>>> f020ae5b
 
 
 @data_loader("Spex Prism", identifier=identify_spex_prism, extensions=['fits'], dtype=Spectrum1D)
@@ -64,7 +57,6 @@
     return Spectrum1D(flux=data, spectral_axis=wave, uncertainty=uncertainty, meta=meta)
 
 
-<<<<<<< HEAD
 def load_spectrum(filename, spectra_format=None):
     # Attempt to load the filename as a spectrum object
 
@@ -77,10 +69,4 @@
         print(f'Error loading {filename}: {e}')
         spec1d = filename
 
-=======
-def load_spectrum(filename):
-    # Handler for spectra
-    # TODO: Add call to function to convert environment variable to local path (for using local_spectrum)
-    spec1d = Spectrum1D.read(filename)
->>>>>>> f020ae5b
     return spec1d